--- conflicted
+++ resolved
@@ -12,62 +12,67 @@
     "github.com/sharmasushant/penguin/core"
 )
 
-<<<<<<< HEAD
-type ipamPlugin struct {
-	version string
-=======
-// Libnetwork IPAM plugin endpoint type
-const pluginName = "IpamDriver"
-
-// IpamPlugin object
+// Libnetwork IPAM plugin name
+const pluginName = "nullipam"
+
+// Libnetwork IPAM plugin endpoint name
+const endpointName = "IpamDriver"
+
+// IpamPlugin object and interface
 type ipamPlugin struct {
     version string
     listener *core.Listener
->>>>>>> fd723c36
 	sync.Mutex
 }
 
 type IpamPlugin interface {
-<<<<<<< HEAD
-	StartListening(net.Listener) error
-}
-
-func NewPlugin(version string) (IpamPlugin, error) {
-	return &ipamPlugin {
-		version: version,
-	}, nil
-=======
-    Start(*core.Listener) error
+    Start(chan error) error
     Stop()
 }
 
-// Create a new IpamPlugin object.
+// Creates a new IpamPlugin object.
 func NewPlugin(version string) (IpamPlugin, error) {
     return &ipamPlugin {
-        version:    version,
+        version: version,
         }, nil
 }
 
-func (plugin *ipamPlugin) Start(listener *core.Listener) error {
-    fmt.Println("IPAM plugin starting...")
+// Starts the plugin.
+func (plugin *ipamPlugin) Start(errChan chan error) error {
+
+    // Create the listener.
+    listener, err := core.NewListener(pluginName)
+    if err != nil {
+        fmt.Printf("Failed to create listener %v", err)
+		return err
+    }
+
+    // Add protocol handlers.
+    listener.AddHandler("Plugin", "Activate", plugin.activatePlugin)
+    listener.AddHandler(endpointName, "GetCapabilities", plugin.getCapabilities)
+	listener.AddHandler(endpointName, "GetDefaultAddressSpaces", plugin.getDefaultAddressSpaces)
+	listener.AddHandler(endpointName, "RequestPool", plugin.requestPool)
+	listener.AddHandler(endpointName, "ReleasePool", plugin.releasePool)
+	listener.AddHandler(endpointName, "RequestAddress", plugin.requestAddress)
+	listener.AddHandler(endpointName, "ReleaseAddress", plugin.releaseAddress)
 
     plugin.listener = listener
 
-    listener.AddEndpoint(pluginName)
-
-    listener.AddHandler(pluginName, "GetCapabilities", plugin.getCapabilities)
-	listener.AddHandler(pluginName, "GetDefaultAddressSpaces", plugin.getDefaultAddressSpaces)
-	listener.AddHandler(pluginName, "RequestPool", plugin.requestPool)
-	listener.AddHandler(pluginName, "ReleasePool", plugin.releasePool)
-	listener.AddHandler(pluginName, "RequestAddress", plugin.requestAddress)
-	listener.AddHandler(pluginName, "ReleaseAddress", plugin.releaseAddress)
+	err = listener.Start(errChan)
+	if err != nil {
+		fmt.Printf("Failed to start listener %v", err)
+		return err
+	}
+
+    fmt.Println("IPAM plugin started.")
 
     return nil
 }
 
+// Stops the plugin.
 func (plugin *ipamPlugin) Stop() {
-    fmt.Println("IPAM plugin stopping...")
->>>>>>> fd723c36
+	plugin.listener.Stop()
+    fmt.Println("IPAM plugin stopped.")
 }
 
 func router(w http.ResponseWriter, req *http.Request) {
@@ -87,24 +92,6 @@
 	}
 }
 
-<<<<<<< HEAD
-func (plugin *ipamPlugin) StartListening(listener net.Listener) error {
-
-	fmt.Println("Null IPAM driver going to listen ...")
-	mux := http.NewServeMux()
-	mux.HandleFunc("/Plugin.Activate", plugin.activatePlugin)
-	mux.HandleFunc("/IpamDriver.GetDefaultAddressSpaces", plugin.getDefaultAddressSpaces)
-	mux.HandleFunc("/IpamDriver.RequestPool", plugin.requestPool)
-	mux.HandleFunc("/IpamDriver.ReleasePool", plugin.releasePool)
-	mux.HandleFunc("/IpamDriver.RequestAddress", plugin.requestAddress)
-	mux.HandleFunc("/IpamDriver.ReleaseAddress", plugin.releaseAddress)
-	fmt.Println("Null IPAM driver is now listening ...")
-	return http.Serve(listener, mux)
-}
-
-
-=======
->>>>>>> fd723c36
 func sendResponse(w http.ResponseWriter, response interface{}, errMessage string, successMessage string){
 	encoder := json.NewEncoder(w)
 	err := encoder.Encode(response)
@@ -133,7 +120,6 @@
 	json.NewEncoder(w).Encode(map[string]string{"Err": errMessage,})
 }
 
-<<<<<<< HEAD
 type activationResponse struct {
 	Implements []string
 }
@@ -143,13 +129,13 @@
 	sendResponse(w, response,
 		"error activating ipam plugin",
 		"Ipam plugin activation finished")
-=======
+}
+
 func (plugin *ipamPlugin) getCapabilities(w http.ResponseWriter, r *http.Request) {
 	capabilities := map[string]string{"Scope": "local"}
 	sendResponse(w, capabilities,
 		"error getting capabilities:",
 		fmt.Sprintf("returned following capabilites %+v", capabilities))
->>>>>>> fd723c36
 }
 
 type defaultAddressSpacesResponseFormat struct {
